# Copyright 2018-2023 Xanadu Quantum Technologies Inc.

# Licensed under the Apache License, Version 2.0 (the "License");
# you may not use this file except in compliance with the License.
# You may obtain a copy of the License at

#     http://www.apache.org/licenses/LICENSE-2.0

# Unless required by applicable law or agreed to in writing, software
# distributed under the License is distributed on an "AS IS" BASIS,
# WITHOUT WARRANTIES OR CONDITIONS OF ANY KIND, either express or implied.
# See the License for the specific language governing permissions and
# limitations under the License.
"""
This subpackage provides default devices for PennyLane, which do not need external plugins to be installed.
The default devices provide basic built-in qubit
and CV circuit simulators that can be used with PennyLane without the need for additional
dependencies. They may also be used in the PennyLane test suite in order
to verify and test quantum gradient computations.



.. currentmodule:: pennylane.devices
.. autosummary::
    :toctree: api


    default_qubit
    default_qubit_legacy
    default_qubit_jax
    default_qubit_torch
    default_qubit_tf
    default_qubit_autograd
    default_gaussian
    default_mixed
    default_qutrit
    default_clifford
<<<<<<< HEAD
    default_qutrit_mixed
=======
    null_qubit
>>>>>>> 4054445a
    tests

Next generation devices
-----------------------

:class:`pennylane.devices.Device` is the latest interface for the next generation of devices that
replaces :class:`pennylane.Device` and :class:`pennylane.QubitDevice`.

While the previous interface :class:`pennylane.Device` is imported top level, the new :class:`pennylane.devices.Device` is
accessible from the ``pennylane.devices`` submodule.

.. currentmodule:: pennylane.devices
.. autosummary::
    :toctree: api

    ExecutionConfig
    Device
    DefaultQubit
<<<<<<< HEAD
    DefaultQutritMixed
=======
    NullQubit
>>>>>>> 4054445a

Preprocessing Transforms
------------------------

The ``preprocess`` module offers several transforms that can be used in constructing the :meth:`~.devices.Device.preprocess`
method for devices.

.. currentmodule:: pennylane.devices.preprocess
.. autosummary::
    :toctree: api

    decompose
    validate_observables
    validate_measurements
    validate_device_wires
    validate_multiprocessing_workers
    validate_adjoint_trainable_params
    no_sampling

Other transforms that may be relevant to device preprocessing include:

.. currentmodule:: pennylane
.. autosummary::
    :toctree: api

    defer_measurements
    transforms.broadcast_expand
    transforms.sum_expand
    transforms.split_non_commuting
    transforms.hamiltonian_expand


Modifiers
---------

The ``modifiers`` allow for the easy addition of default behavior to a device.

.. currentmodule:: pennylane.devices.modifiers
.. autosummary::
    :toctree: api

    single_tape_support
    simulator_tracking

For example with a custom device we can add simulator-style tracking and the ability
to handle a single circuit. See the documentation for each modifier for more details.

.. code-block:: python

    @simulator_tracking
    @single_tape_support
    class MyDevice(qml.devices.Device):

        def execute(self, circuits, execution_config = qml.devices.DefaultExecutionConfig):
            return tuple(0.0 for _ in circuits)

>>> dev = MyDevice()
>>> tape = qml.tape.QuantumTape([qml.S(0)], [qml.expval(qml.X(0))])
>>> with dev.tracker:
...     out = dev.execute(tape)
>>> out
0.0
>>> dev.tracker.history
{'batches': [1],
 'simulations': [1],
 'executions': [1],
 'results': [0.0],
 'resources': [Resources(num_wires=1, num_gates=1,
 gate_types=defaultdict(<class 'int'>, {'S': 1}),
 gate_sizes=defaultdict(<class 'int'>, {1: 1}), depth=1,
 shots=Shots(total_shots=None, shot_vector=()))]}


Qubit Simulation Tools
----------------------

.. currentmodule:: pennylane.devices.qubit
.. automodule:: pennylane.devices.qubit


Qutrit Mixed-State Simulation Tools
-----------------------------------

.. currentmodule:: pennylane.devices.qutrit_mixed
.. automodule:: pennylane.devices.qutrit_mixed

"""

from .execution_config import ExecutionConfig, DefaultExecutionConfig
from .device_api import Device
from .default_qubit import DefaultQubit

# DefaultQubitTF and DefaultQubitAutograd not imported here since this
# would lead to an automatic import of tensorflow and autograd, which are
# not PennyLane core dependencies
from .default_qubit_legacy import DefaultQubitLegacy
from .default_gaussian import DefaultGaussian
from .default_mixed import DefaultMixed
from .default_clifford import DefaultClifford
from .null_qubit import NullQubit
from .default_qutrit_mixed import DefaultQutritMixed<|MERGE_RESOLUTION|>--- conflicted
+++ resolved
@@ -35,11 +35,8 @@
     default_mixed
     default_qutrit
     default_clifford
-<<<<<<< HEAD
     default_qutrit_mixed
-=======
     null_qubit
->>>>>>> 4054445a
     tests
 
 Next generation devices
@@ -58,11 +55,7 @@
     ExecutionConfig
     Device
     DefaultQubit
-<<<<<<< HEAD
-    DefaultQutritMixed
-=======
     NullQubit
->>>>>>> 4054445a
 
 Preprocessing Transforms
 ------------------------
