--- conflicted
+++ resolved
@@ -16,28 +16,17 @@
 """
 
 from dataclasses import replace
-<<<<<<< HEAD
 from numbers import Number
 from typing import Union, Callable, Tuple, Sequence
 import inspect
-=======
-from typing import Union, Tuple, Sequence
->>>>>>> 4054445a
 import logging
 import numpy as np
 
 import pennylane as qml
-<<<<<<< HEAD
 from pennylane.tape import QuantumTape, QuantumScript
 from pennylane.typing import Result, ResultBatch
 from pennylane.transforms.core import TransformProgram
 from pennylane.measurements import ExpectationMP
-=======
-from pennylane.transforms.core import TransformProgram
-from pennylane.tape import QuantumTape
-from pennylane.typing import Result, ResultBatch
-
->>>>>>> 4054445a
 from . import Device
 from .preprocess import (
     decompose,
@@ -56,11 +45,9 @@
 Result_or_ResultBatch = Union[Result, ResultBatch]
 QuantumTapeBatch = Sequence[QuantumTape]
 QuantumTape_or_Batch = Union[QuantumTape, QuantumTapeBatch]
-<<<<<<< HEAD
+
 # always a function from a resultbatch to either a result or a result batch
 PostprocessingFn = Callable[[ResultBatch], Result_or_ResultBatch]
-=======
->>>>>>> 4054445a
 
 channels = {}
 
@@ -288,7 +275,6 @@
         circuits: QuantumTape_or_Batch,
         execution_config: ExecutionConfig = DefaultExecutionConfig,
     ) -> Result_or_ResultBatch:
-<<<<<<< HEAD
         if logger.isEnabledFor(logging.DEBUG):
             logger.debug(
                 """Entry with args=(circuits=%s) called by=%s""",
@@ -344,7 +330,4 @@
                     )
                 self.tracker.record()
 
-        return results[0] if is_single_circuit else results
-=======
-        return None
->>>>>>> 4054445a
+        return results[0] if is_single_circuit else results