--- conflicted
+++ resolved
@@ -223,7 +223,6 @@
         return [identity] + Ks
 
 
-<<<<<<< HEAD
 class QutritAmplitudeDamping(Channel):
     r"""
     Single-qutrit amplitude damping error channel.
@@ -231,41 +230,22 @@
     This is the phenomenon behind scattering, dissipation, attenuation, and spontaneous emission.
     It can be modelled by the amplitude damping channel, with the following Kraus matrices:
 
-=======
-class QutritAmplitudeDampingChannel(Channel):
-    r"""
-    Single-qutrit amplitude damping error channel.
-    Interaction with the environment can lead to changes in the state populations of a qubit.
-    This is the phenomenon behind scattering, dissipation, attenuation, and spontaneous emission.
-    It can be modelled by the amplitude damping channel, with the following Kraus matrices:
->>>>>>> b7593174
     .. math::
         K_0 = \begin{bmatrix}
                 1 & 0 & 0\\
                 0 & \sqrt{1-\gamma_1} & 0 \\
                 0 & 0 & \sqrt{1-\gamma_2}
-<<<<<<< HEAD
                 \end{bmatrix}, \quad
-=======
-                \end{bmatrix}
-    .. math::
->>>>>>> b7593174
         K_1 = \begin{bmatrix}
                 0 & \sqrt{\gamma_1} & 0 \\
                 0 & 0 & 0 \\
                 0 & 0 & 0
-<<<<<<< HEAD
                 \end{bmatrix}, \quad
-=======
-                \end{bmatrix}
-    .. math::
->>>>>>> b7593174
         K_2 = \begin{bmatrix}
                 0 & 0 & \sqrt{\gamma_2} \\
                 0 & 0 & 0 \\
                 0 & 0 & 0
                 \end{bmatrix}
-<<<<<<< HEAD
     where :math:`\gamma_1 \in [0, 1]` and :math:`\gamma_2 \in [0, 1]` are the amplitude damping
     probabilities for subspaces (0,1) and (0,2) respectively.
 
@@ -282,18 +262,6 @@
         id (str or None): String representing the operation (optional)
     """
     num_params = 2
-=======
-    where :math:`\gamma \in [0, 1]` is the amplitude damping probability.
-    **Details:**
-    * Number of wires: 1
-    * Number of parameters: 1
-    Args:
-        gamma (float): amplitude damping probability
-        wires (Sequence[int] or int): the wire the channel acts on
-        id (str or None): String representing the operation (optional)
-    """
-    num_params = 1
->>>>>>> b7593174
     num_wires = 1
     grad_method = "F"
 
@@ -302,7 +270,6 @@
 
     @staticmethod
     def compute_kraus_matrices(gamma_1, gamma_2):  # pylint:disable=arguments-differ
-<<<<<<< HEAD
         r"""Kraus matrices representing the AmplitudeDamping channel.
         Args:
             gamma_1 (float): :math:`|1\rangle \rightarrow |0\rangle` amplitude damping probability.
@@ -311,16 +278,6 @@
             list(array): list of Kraus matrices
         **Example**
         >>> qml.QutritAmplitudeDamping.compute_kraus_matrices(0.5, 0.25)
-=======
-        """Kraus matrices representing the AmplitudeDamping channel.
-        Args:
-            gamma_1 (float): amplitude damping probability #TODO
-            gamma_2 (float): amplitude damping probability
-        Returns:
-            list(array): list of Kraus matrices
-        **Example**
-        >>> qml.QutritAmplitudeDampingChannel.compute_kraus_matrices(0.25, 0.25) #TODO
->>>>>>> b7593174
         [
         array([ [1.        , 0.        , 0.        ],
                 [0.        , 0.70710678, 0.        ],
@@ -333,20 +290,12 @@
                 [0.        , 0.        , 0.        ]])
         ]
         """
-<<<<<<< HEAD
-=======
-        if type(gamma_1) != type(gamma_2):
-            raise ValueError("p1, p2, and p3 should be of the same type")
-
->>>>>>> b7593174
         if not math.is_abstract(gamma_1):
             for gamma in (gamma_1, gamma_2):
                 if not 0.0 <= gamma <= 1.0:
                     raise ValueError("Each probability must be in the interval [0,1]")
             if not 0.0 <= gamma_1 + gamma_2 <= 1.0:
                 raise ValueError("Sum of probabilities must be in the interval [0,1]")
-<<<<<<< HEAD
-=======
 
         K0 = math.diag([1, math.sqrt(1 - gamma_1 + math.eps), math.sqrt(1 - gamma_2 + math.eps)])
         K1 = math.sqrt(gamma_1 + math.eps) * math.convert_like(
@@ -356,19 +305,3 @@
             math.cast_like(math.array([[0, 0, 1], [0, 0, 0], [0, 0, 0]]), gamma_2), gamma_2
         )
         return [K0, K1, K2]
-
-
-__qutrit_channels__ = {
-    "QutritDepolarizingChannel",
-    "QutritAmplitudeDampingChannel",
-}
->>>>>>> b7593174
-
-        K0 = math.diag([1, math.sqrt(1 - gamma_1 + math.eps), math.sqrt(1 - gamma_2 + math.eps)])
-        K1 = math.sqrt(gamma_1 + math.eps) * math.convert_like(
-            math.cast_like(math.array([[0, 1, 0], [0, 0, 0], [0, 0, 0]]), gamma_1), gamma_1
-        )
-        K2 = math.sqrt(gamma_2 + math.eps) * math.convert_like(
-            math.cast_like(math.array([[0, 0, 1], [0, 0, 0], [0, 0, 0]]), gamma_2), gamma_2
-        )
-        return [K0, K1, K2]