--- conflicted
+++ resolved
@@ -4,266 +4,8 @@
 
 <h3>New features since last release</h3>
 
-<<<<<<< HEAD
-<h4>Native mid-circuit measurements on default qubit 💡</h4>
-
-* The `default.qubit` device treats mid-circuit measurements natively when operating in
-  shots-mode (i.e. `shots is not None`). Previously, circuits with mid-circuit measurements
-  would be decomposed using the `@qml.defer_measurements` transform (which is still a valid
-  decorator), requiring one extra wire for each mid-circuit measurement. The new
-  behavior is to evaluate the circuit `shots` times, "collapsing" the circuit state
-  stochastically along the way. While this is oftentimes slower, it requires much less
-  memory for circuits with several mid-circuit measurements, or circuits which have already
-  several wires.
-  [(#5088)](https://github.com/PennyLaneAI/pennylane/pull/5088)
-
-<h4>Work easily and efficiently with Pauli operators 🔧</h4>
-
-* New `qml.commutator` function that allows to compute commutators between
-  `qml.operation.Operator`, `qml.pauli.PauliWord` and `qml.pauli.PauliSentence` instances.
-  [(#5051)](https://github.com/PennyLaneAI/pennylane/pull/5051)
-  [(#5052)](https://github.com/PennyLaneAI/pennylane/pull/5052)
-
-  Basic usage with PennyLane operators.
-
-  ```pycon
-  >>> qml.commutator(qml.PauliX(0), qml.PauliY(0))
-  2j*(PauliZ(wires=[0]))
-  ```
-
-  We can return a `PauliSentence` instance by setting `pauli=True`.
-
-  ```pycon
-  >>> op1 = qml.PauliX(0) @ qml.PauliX(1)
-  >>> op2 = qml.PauliY(0) + qml.PauliY(1)
-  >>> qml.commutator(op1, op2, pauli=True)
-  2j * X(1) @ Z(0)
-  + 2j * Z(1) @ X(0)
-  ```
-
-  We can also input `PauliWord` and `PauliSentence` instances.
-
-  ```pycon
-  >>> op1 = PauliWord({0:"X", 1:"X"})
-  >>> op2 = PauliWord({0:"Y"}) + PauliWord({1:"Y"})
-  >>> qml.commutator(op1, op2, pauli=True)
-  2j * Z(0) @ X(1)
-  + 2j * X(0) @ Z(1)
-  ```
-
-  We can also compute commutators with Pauli operators natively with the `PauliSentence.commutator` method.
-
-  ```pycon
-  >>> op1 = PauliWord({0:"X", 1:"X"})
-  >>> op2 = PauliWord({0:"Y"}) + PauliWord({1:"Y"})
-  >>> op1.commutator(op2)
-  2j * Z(0) @ X(1)
-  + 2j * X(0) @ Z(1)
-  ```
-
-* Upgrade Pauli arithmetic:
-  You can now multiply `PauliWord` and `PauliSentence` instances by scalars, e.g. `0.5 * PauliWord({0:"X"})` or `0.5 * PauliSentence({PauliWord({0:"X"}): 1.})`.
-  You can now intuitively add together
-  `PauliWord` and `PauliSentence` as well as scalars, which are treated implicitly as identities.
-  For example `ps1 + pw1 + 1.` for some Pauli word `pw1 = PauliWord({0: "X", 1: "Y"})` and Pauli
-  sentence `ps1 = PauliSentence({pw1: 3.})`.
-  You can now subtract `PauliWord` and `PauliSentence` instances, as well as scalars, from each other. For example `ps1 - pw1 - 1`.
-  Overall, you can now intuitively construct `PauliSentence` operators like `0.5 * pw1 - 1.5 * ps1 + 2`.
-  [(#4989)](https://github.com/PennyLaneAI/pennylane/pull/4989)
-  [(#5001)](https://github.com/PennyLaneAI/pennylane/pull/5001)
-  [(#5003)](https://github.com/PennyLaneAI/pennylane/pull/5003)
-  [(#5017)](https://github.com/PennyLaneAI/pennylane/pull/5017)
-
-* `qml.matrix` now accepts `PauliWord` and `PauliSentence` instances, `qml.matrix(PauliWord({0:"X"}))`.
-  [(#5018)](https://github.com/PennyLaneAI/pennylane/pull/5018)
-
-* Composite operations (eg. those made with `qml.prod` and `qml.sum`) and `SProd` operations convert `Hamiltonian` and
-  `Tensor` operands to `Sum` and `Prod` types, respectively. This helps avoid the mixing of
-  incompatible operator types.
-  [(#5031)](https://github.com/PennyLaneAI/pennylane/pull/5031)
-  [(#5063)](https://github.com/PennyLaneAI/pennylane/pull/5063)
-
-* `qml.Identity()` can be initialized without wires. Measuring it is currently not possible though.
-  [(#5106)](https://github.com/PennyLaneAI/pennylane/pull/5106)
-
-<h4>Easy to inspect transforms 🔎</h4>
-
-<h4>New Clifford and noisy qutrit devices 🦾</h4>
-
-* A new `default.clifford` device enables efficient simulation of large-scale Clifford circuits
-  defined in PennyLane through the use of [stim](https://github.com/quantumlib/Stim) as a backend.
-  [(#4936)](https://github.com/PennyLaneAI/pennylane/pull/4936)
-
-  Given a circuit with only Clifford gates, one can use this device to obtain the usual range
-  of PennyLane [measurements](https://docs.pennylane.ai/en/stable/introduction/measurements.html)
-  as well as the state represented in the Tableau form of
-  [Aaronson & Gottesman (2004)](https://journals.aps.org/pra/abstract/10.1103/PhysRevA.70.052328):
-
-  ```python
-  import pennylane as qml
-
-  dev = qml.device("default.clifford", tableau=True)
-  @qml.qnode(dev)
-  def circuit():
-      qml.CNOT(wires=[0, 1])
-      qml.PauliX(wires=[1])
-      qml.ISWAP(wires=[0, 1])
-      qml.Hadamard(wires=[0])
-      return qml.state()
-  ```
-
-  ```pycon
-  >>> circuit()
-  array([[0, 1, 1, 0, 0],
-         [1, 0, 1, 1, 1],
-         [0, 0, 0, 1, 0],
-         [1, 0, 0, 1, 1]])
-  ```
-
 <h3>Improvements 🛠</h3>
 
-<h4>Faster gradients with VJPs and other performance improvements</h4>
-
-* Adjoint device VJP's are now supported with `jax.jacobian`. `device_vjp=True` is
-  is now strictly faster for jax.
-  [(#4963)](https://github.com/PennyLaneAI/pennylane/pull/4963)
-
-* `device_vjp` can now be used with normal Tensorflow. Support has not yet been added
-  for `tf.Function` and Tensorflow Autograph.
-  [(#4676)](https://github.com/PennyLaneAI/pennylane/pull/4676)
-
-* PennyLane can now use lightning provided VJPs by selecting `device_vjp=True` on the QNode.
-  [(#4914)](https://github.com/PennyLaneAI/pennylane/pull/4914)
-
-* Remove queuing (`AnnotatedQueue`) from `qml.cut_circuit` and `qml.cut_circuit_mc` to improve performance 
-  for large workflows.
-  [(#5108)](https://github.com/PennyLaneAI/pennylane/pull/5108)
-
-* Improve the performance of circuit-cutting workloads with large numbers of generated tapes.
-  [(#5005)](https://github.com/PennyLaneAI/pennylane/pull/5005)
-
-<h4>Community contributions 🥳</h4>
-
-* `parity_transform` is added for parity mapping of a fermionic Hamiltonian.
-   [(#4928)](https://github.com/PennyLaneAI/pennylane/pull/4928)
-   It is now possible to transform a fermionic Hamiltonian to a qubit Hamiltonian with parity mapping.
-
-   ```python
-   import pennylane as qml
-   fermi_ham = qml.fermi.FermiWord({(0, 0) : '+', (1, 1) : '-'})
-
-   qubit_ham = qml.fermi.parity_transform(fermi_ham, n=6)
-   ```
-
-   ```pycon
-   >>> print(qubit_ham)
-   (-0.25j*(PauliY(wires=[0]))) + ((-0.25+0j)*(PauliX(wires=[0]) @ PauliZ(wires=[1]))) +
-   ((0.25+0j)*(PauliX(wires=[0]))) + (0.25j*(PauliY(wires=[0]) @ PauliZ(wires=[1])))
-   ```
-
-* The transform `split_non_commuting` now accepts measurements of type `probs`, `sample` and `counts` which accept both wires and observables.
-  [(#4972)](https://github.com/PennyLaneAI/pennylane/pull/4972)
-
-* Improve efficiency of matrix calculation when operator is symmetric over wires
-   [(#3601)](https://github.com/PennyLaneAI/pennylane/pull/3601)
-
-* The module `pennylane/math/quantum.py` has now support for the min-entropy.
-  [(#3959)](https://github.com/PennyLaneAI/pennylane/pull/3959/)
-
-* A function called `apply_operation` has been added to the new `qutrit_mixed` module found in `qml.devices` that applies operations to device-compatible states.
-  [(#5032)](https://github.com/PennyLaneAI/pennylane/pull/5032)
-
-* A function called `measure` has been added to the new `qutrit_mixed` module found in `qml.devices` that measures device-compatible states for a collection of measurement processes.
-  [(#5049)](https://github.com/PennyLaneAI/pennylane/pull/5049)
-
-
-<h4>Other improvements</h4>
-
-* `qml.pauli.group_observables` now supports grouping `Prod` and `SProd` operators.
-  [(#5070)](https://github.com/PennyLaneAI/pennylane/pull/5070)
-
-* Faster `qml.probs` measurements due to an optimization in `_samples_to_counts`.
-  [(#5145)](https://github.com/PennyLaneAI/pennylane/pull/5145)
-
-* Cuts down on performance bottlenecks in converting a `PauliSentence` to a `Sum`.
-  [(#5141)](https://github.com/PennyLaneAI/pennylane/pull/5141)
-  [(#5150)](https://github.com/PennyLaneAI/pennylane/pull/5150)
-
-* The `qml.qsvt` function uses `qml.GlobalPhase` instead of `qml.exp` to define global phase.
-  [(#5105)](https://github.com/PennyLaneAI/pennylane/pull/5105)
-
-* Update `tests/ops/functions/conftest.py` to ensure all operator types are tested for validity.
-  [(#4978)](https://github.com/PennyLaneAI/pennylane/pull/4978)
-
-* A new `pennylane.workflow` module is added. This module now contains `qnode.py`, `execution.py`, `set_shots.py`, `jacobian_products.py`, and the submodule `interfaces`.
-  [(#5023)](https://github.com/PennyLaneAI/pennylane/pull/5023)
-
-* Raise a more informative error when calling `adjoint_jacobian` with trainable state-prep operations.
-  [(#5026)](https://github.com/PennyLaneAI/pennylane/pull/5026)
-
-* Adds `qml.workflow.get_transform_program` and `qml.workflow.construct_batch` to inspect the transform program and batch of tapes
-  at different stages.
-  [(#5084)](https://github.com/PennyLaneAI/pennylane/pull/5084)
-
-* `CRX`, `CRY`, `CRZ`, `CROT`, and `ControlledPhaseShift` (i.e. `CPhaseShift`) now inherit from `ControlledOp`, giving them additional properties such as `control_wire` and `control_values`. Calling `qml.ctrl` on `RX`, `RY`, `RZ`, `Rot`, and `PhaseShift` with a single control wire will return gates of types `CRX`, `CRY`, etc. as opposed to a general `Controlled` operator.
-  [(#5069)](https://github.com/PennyLaneAI/pennylane/pull/5069)
-
-* CI will now fail if coverage data fails to upload to codecov. Previously, it would silently pass
-  and the codecov check itself would never execute.
-  [(#5101)](https://github.com/PennyLaneAI/pennylane/pull/5101)
-
-
-* Upgrade the `Prod.terms()` method to return a tuple `(coeffs, ops)` consisting of coefficients and pure product operators.
-  ```python3
-  >>> qml.operation.enable_new_opmath()
-  >>> op = X(0) @ (0.5 * X(1) + X(2))
-  >>> op.terms()
-  ([0.5, 1.0],
-   [X(1) @ X(0),
-    X(2) @ X(0)])
-  ```
-  [(#5132)](https://github.com/PennyLaneAI/pennylane/pull/5132)
-
-* String representations of Pauli operators have been improved and there are new aliases `X, Y, Z, I` for `PauliX, PauliY, PauliZ, Identity`.
-  ```
-  >>> qml.PauliX(0)
-  X(0)
-  >>> qml.PauliX('a')
-  X('a')
-  >>> 0.5 * X(0)
-  0.5 * X(0)
-  >>> 0.5 * (X(0) + Y(1))
-  0.5 * (X(0) + Y(1))
-  ```
-  [(#5116)](https://github.com/PennyLaneAI/pennylane/pull/5116)
-
-* String representations of `Sum` objects now break into multiple lines
-  whenever the output is larger than 50 characters.
-  ```
-  >>> 0.5 * (X(0) @ X(1)) + 0.7 * (X(1) @ X(2)) + 0.8 * (X(2) @ X(3))
-  (
-      0.5 * (X(0) @ X(1))
-    + 0.7 * (X(1) @ X(2))
-    + 0.8 * (X(2) @ X(3))
-  )
-  ```
-  [(#5138)](https://github.com/PennyLaneAI/pennylane/pull/5138)
-
-* `qml.ctrl` called on operators with custom controlled versions will return instances
-  of the custom class, and it will also flatten nested controlled operators to a single
-  multi-controlled operation. For `PauliX`, `CNOT`, `Toffoli`, and `MultiControlledX`,
-  calling `qml.ctrl` will always resolve to the best option in `CNOT`, `Toffoli`, or
-  `MultiControlledX` depending on the number of control wires and control values.
-  [(#5125)](https://github.com/PennyLaneAI/pennylane/pull/5125/)
-
-* Remove the unwanted warning filter from tests, and ensure that no PennyLaneDeprecationWarnings
-  are being raised unexpectedly.
-  [(#5122)](https://github.com/PennyLaneAI/pennylane/pull/5122)
-
-=======
-<h3>Improvements 🛠</h3>
-
->>>>>>> cb6f1cdb
 <h3>Breaking changes 💔</h3>
 
 <h3>Deprecations 👋</h3>
